--- conflicted
+++ resolved
@@ -24,19 +24,16 @@
 from optparse import OptionParser
 from sets import Set
 
-<<<<<<< HEAD
 BUTTON_LABEL_MAX_LENGTH = 30
 
-def add_repository_via_cli(line, codename, forceYes, use_ppas):
-=======
-def remove_repository_via_cli(line, codename, forceYes):   
+def remove_repository_via_cli(line, codename, forceYes):
     if line.startswith("ppa:"):
         user, sep, ppa_name = line.split(":")[1].partition("/")
         ppa_name = ppa_name or "ppa"
         try:
             ppa_info = get_ppa_info_from_lp(user, ppa_name)
-            print(_("You are about to remove the following PPA from your system:")) 
-            if ppa_info["description"] is not None:            
+            print(_("You are about to remove the following PPA from your system:"))
+            if ppa_info["description"] is not None:
                 print(" %s" % (ppa_info["description"].encode("utf-8") or ""))
             print(_(" More info: %s") % str(ppa_info["web_link"]))
 
@@ -48,7 +45,7 @@
                 if not(forceYes):
                         print(_("Unable to prompt for response.  Please run with -y"))
                         sys.exit(1)
-                        
+
         except KeyboardInterrupt, detail:
             print _("Cancelling...")
             sys.exit(1)
@@ -58,7 +55,7 @@
         (deb_line, file) = expand_ppa_line(line.strip(), codename)
         deb_line = expand_http_line(deb_line, codename)
         debsrc_line = 'deb-src' + deb_line[3:]
-            
+
         # Remove the PPA from sources.list.d
         try:
             readfile = open(file, "r")
@@ -93,8 +90,7 @@
             print _("failed to remove repository: '%s'") % detail
 
 
-def add_repository_via_cli(line, codename, forceYes, use_ppas):   
->>>>>>> 4aa9fa90
+def add_repository_via_cli(line, codename, forceYes, use_ppas):
 
     if line.startswith("ppa:"):
         if use_ppas != "true":
